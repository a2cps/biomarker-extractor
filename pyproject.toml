--- conflicted
+++ resolved
@@ -3,20 +3,6 @@
 version = "0.1.0"
 readme = "README.md"
 requires-python = ">=3.10"
-<<<<<<< HEAD
-dependencies = ["mpi4py>=3.1.6", "nibabel"]
-# note some dependencies only available through conda (see env.yml)
-# downloaded from channel https://fsl.fmrib.ox.ac.uk/fsldownloads/fslconda/public
-#   - bc <--- FSL sripts seem to depend on this
-#   - fsl-first 
-#   - fsl-misc_scripts <--- contains fsl_anat function
-#   - fsl-bet2 <--- required by fsl_anat when images need brain extraction
-#   - fsl-data_standard <--- for registration during fsl_anat
-#   - fsl-data_first_models_336_bin <--- for segmentation during fsl_first
-# NOTE: environmental variables must also be set see the Dockerfile, in particular
-# FSLOUTPUTTYPE=NIFTI_GZ
-# FSLDIR=/opt/conda  ---- or, in general path_to_conda_env, e.g., $HOME/conda/envs/fsl/envs/biomarkers
-=======
 dependencies = [
     "ancpbids>=0.2.5",
     "mpi4py>=3.1.6",
@@ -29,7 +15,6 @@
     "scikit-image>=0.24.0",
     "scikit-learn>=1.5.2",
 ]
->>>>>>> 165ba4de
 
 
 [build-system]
@@ -42,15 +27,11 @@
 asyncio_default_fixture_loop_scope = "function"
 
 [tool.uv]
-<<<<<<< HEAD
-dev-dependencies = ["pre-commit>=4.0.1"]
-=======
 dev-dependencies = [
     "pre-commit>=4.0.1",
     "pytest-asyncio>=0.24.0",
     "pytest>=8.3.3",
 ]
->>>>>>> 165ba4de
 
 [tool.ruff]
 exclude = ["tools"]
